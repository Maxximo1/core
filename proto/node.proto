--- conflicted
+++ resolved
@@ -12,16 +12,7 @@
 // the Marketplace API, but it already has been described
 // into a "proto/marketplace.proto" file.
 
-<<<<<<< HEAD
-=======
-enum DealStatus {
-    ANY_STATUS = 0;
-    PENDING = 1;
-    ACCEPTED = 2;
-    CLOSED = 3;
-}
 
->>>>>>> bf477ea8
 // TaskManagement describe a bunch of methods
 // to manage tasks running into the SONM network
 service TaskManagement {
@@ -54,19 +45,6 @@
     rpc Finish(ID) returns (Empty) {}
 }
 
-<<<<<<< HEAD
-=======
-message Deal {
-    string BuyerID = 1;
-    string SuppclierID = 2;
-    DealStatus status = 3;
-
-    int64 price = 4;
-    Timestamp startTime = 5;
-    Timestamp endTime = 6;
-}
-
->>>>>>> bf477ea8
 message DealListRequest {
     string owner = 1;
     DealStatus status = 2;
