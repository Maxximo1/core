--- conflicted
+++ resolved
@@ -9,18 +9,9 @@
 
 	"github.com/sonm-io/core/cmd/cli/task_config"
 	pb "github.com/sonm-io/core/proto"
-	"io/ioutil"
 )
 
 func init() {
-<<<<<<< HEAD
-=======
-	taskStartCmd.Flags().StringVar(&registryName, registryNameFlag, "", "Registry to pull image")
-	taskStartCmd.Flags().StringVar(&registryUser, registryUserFlag, "", "Registry username")
-	taskStartCmd.Flags().StringVar(&registryPassword, registryPasswordFlag, "", "Registry password")
-	taskStartCmd.Flags().StringVar(&keyPath, keyPathFlag, "", "Path to public key")
-
->>>>>>> e93ac7fb
 	tasksRootCmd.AddCommand(taskListCmd, taskStartCmd, taskStatusCmd, taskStopCmd)
 }
 
@@ -123,16 +114,6 @@
 			return nil
 		}
 
-		var keyData string
-		if keyPath != "" {
-			keyBin, err := ioutil.ReadFile(keyPath)
-			if err != nil {
-				showError(cmd, "Can not read key from "+keyPath, err)
-				return nil
-			}
-			keyData = string(keyBin)
-		}
-
 		cc, err := grpc.Dial(hubAddress, grpc.WithInsecure())
 		if err != nil {
 			showError(cmd, "Cannot create connection", err)
@@ -143,18 +124,11 @@
 		ctx, cancel := context.WithTimeout(gctx, timeout)
 		defer cancel()
 		var req = pb.HubStartTaskRequest{
-<<<<<<< HEAD
-			Miner:    miner,
-			Image:    taskDef.GetImageName(),
-			Registry: taskDef.GetRegistryName(),
-			Auth:     taskDef.GetRegistryAuth(),
-=======
 			Miner:         miner,
-			Image:         image,
-			Registry:      registryName,
-			Auth:          registryAuth,
-			PublicKeyData: keyData,
->>>>>>> e93ac7fb
+			Image:         taskDef.GetImageName(),
+			Registry:      taskDef.GetRegistryName(),
+			Auth:          taskDef.GetRegistryAuth(),
+			PublicKeyData: taskDef.GetSSHKey(),
 		}
 
 		if isSimpleFormat() {
